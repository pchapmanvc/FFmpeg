/*
 * MPEG2 transport stream (aka DVB) demuxer
 * Copyright (c) 2002-2003 Fabrice Bellard
 *
 * This file is part of FFmpeg.
 *
 * FFmpeg is free software; you can redistribute it and/or
 * modify it under the terms of the GNU Lesser General Public
 * License as published by the Free Software Foundation; either
 * version 2.1 of the License, or (at your option) any later version.
 *
 * FFmpeg is distributed in the hope that it will be useful,
 * but WITHOUT ANY WARRANTY; without even the implied warranty of
 * MERCHANTABILITY or FITNESS FOR A PARTICULAR PURPOSE.  See the GNU
 * Lesser General Public License for more details.
 *
 * You should have received a copy of the GNU Lesser General Public
 * License along with FFmpeg; if not, write to the Free Software
 * Foundation, Inc., 51 Franklin Street, Fifth Floor, Boston, MA 02110-1301 USA
 */

//#define DEBUG
//#define DEBUG_SEEK
//#define USE_SYNCPOINT_SEARCH

#include "libavutil/crc.h"
#include "libavutil/intreadwrite.h"
#include "libavutil/log.h"
#include "libavutil/opt.h"
#include "libavcodec/bytestream.h"
#include "avformat.h"
#include "mpegts.h"
#include "internal.h"
#include "avio_internal.h"
#include "seek.h"
#include "mpeg.h"
#include "isom.h"

/* maximum size in which we look for synchronisation if
   synchronisation is lost */
#define MAX_RESYNC_SIZE 65536

#define MAX_PES_PAYLOAD 200*1024

enum MpegTSFilterType {
    MPEGTS_PES,
    MPEGTS_SECTION,
};

typedef struct MpegTSFilter MpegTSFilter;

typedef int PESCallback(MpegTSFilter *f, const uint8_t *buf, int len, int is_start, int64_t pos);

typedef struct MpegTSPESFilter {
    PESCallback *pes_cb;
    void *opaque;
} MpegTSPESFilter;

typedef void SectionCallback(MpegTSFilter *f, const uint8_t *buf, int len);

typedef void SetServiceCallback(void *opaque, int ret);

typedef struct MpegTSSectionFilter {
    int section_index;
    int section_h_size;
    uint8_t *section_buf;
    unsigned int check_crc:1;
    unsigned int end_of_section_reached:1;
    SectionCallback *section_cb;
    void *opaque;
} MpegTSSectionFilter;

struct MpegTSFilter {
    int pid;
    int last_cc; /* last cc code (-1 if first packet) */
    enum MpegTSFilterType type;
    union {
        MpegTSPESFilter pes_filter;
        MpegTSSectionFilter section_filter;
    } u;
};

#define MAX_PIDS_PER_PROGRAM 64
struct Program {
    unsigned int id; //program id/service id
    unsigned int nb_pids;
    unsigned int pids[MAX_PIDS_PER_PROGRAM];
};

struct MpegTSContext {
    const AVClass *class;
    /* user data */
    AVFormatContext *stream;
    /** raw packet size, including FEC if present            */
    int raw_packet_size;

    int pos47;

    /** if true, all pids are analyzed to find streams       */
    int auto_guess;

    /** compute exact PCR for each transport stream packet   */
    int mpeg2ts_compute_pcr;

    int64_t cur_pcr;    /**< used to estimate the exact PCR  */
    int pcr_incr;       /**< used to estimate the exact PCR  */

    /* data needed to handle file based ts */
    /** stop parsing loop                                    */
    int stop_parse;
    /** packet containing Audio/Video data                   */
    AVPacket *pkt;
    /** to detect seek                                       */
    int64_t last_pos;

    /******************************************/
    /* private mpegts data */
    /* scan context */
    /** structure to keep track of Program->pids mapping     */
    unsigned int nb_prg;
    struct Program *prg;


    /** filters for various streams specified by PMT + for the PAT and PMT */
    MpegTSFilter *pids[NB_PID_MAX];
};

static const AVOption options[] = {
    {"compute_pcr", "Compute exact PCR for each transport stream packet.", offsetof(MpegTSContext, mpeg2ts_compute_pcr), FF_OPT_TYPE_INT,
     {.dbl = 0}, 0, 1, AV_OPT_FLAG_DECODING_PARAM },
    { NULL },
};

static const AVClass mpegtsraw_class = {
    .class_name = "mpegtsraw demuxer",
    .item_name  = av_default_item_name,
    .option     = options,
    .version    = LIBAVUTIL_VERSION_INT,
};

/* TS stream handling */

enum MpegTSState {
    MPEGTS_HEADER = 0,
    MPEGTS_PESHEADER,
    MPEGTS_PESHEADER_FILL,
    MPEGTS_PAYLOAD,
    MPEGTS_SKIP,
};

/* enough for PES header + length */
#define PES_START_SIZE  6
#define PES_HEADER_SIZE 9
#define MAX_PES_HEADER_SIZE (9 + 255)

typedef struct PESContext {
    int pid;
    int pcr_pid; /**< if -1 then all packets containing PCR are considered */
    int stream_type;
    MpegTSContext *ts;
    AVFormatContext *stream;
    AVStream *st;
    AVStream *sub_st; /**< stream for the embedded AC3 stream in HDMV TrueHD */
    enum MpegTSState state;
    /* used to get the format */
    int data_index;
    int total_size;
    int pes_header_size;
    int extended_stream_id;
    int64_t pts, dts;
    int64_t ts_packet_pos; /**< position of first TS packet of this PES packet */
    uint8_t header[MAX_PES_HEADER_SIZE];
    uint8_t *buffer;
} PESContext;

extern AVInputFormat ff_mpegts_demuxer;

static void clear_program(MpegTSContext *ts, unsigned int programid)
{
    int i;

    for(i=0; i<ts->nb_prg; i++)
        if(ts->prg[i].id == programid)
            ts->prg[i].nb_pids = 0;
}

static void clear_programs(MpegTSContext *ts)
{
    av_freep(&ts->prg);
    ts->nb_prg=0;
}

static void add_pat_entry(MpegTSContext *ts, unsigned int programid)
{
    struct Program *p;
    void *tmp = av_realloc(ts->prg, (ts->nb_prg+1)*sizeof(struct Program));
    if(!tmp)
        return;
    ts->prg = tmp;
    p = &ts->prg[ts->nb_prg];
    p->id = programid;
    p->nb_pids = 0;
    ts->nb_prg++;
}

static void add_pid_to_pmt(MpegTSContext *ts, unsigned int programid, unsigned int pid)
{
    int i;
    struct Program *p = NULL;
    for(i=0; i<ts->nb_prg; i++) {
        if(ts->prg[i].id == programid) {
            p = &ts->prg[i];
            break;
        }
    }
    if(!p)
        return;

    if(p->nb_pids >= MAX_PIDS_PER_PROGRAM)
        return;
    p->pids[p->nb_pids++] = pid;
}

static void set_pcr_pid(AVFormatContext *s, unsigned int programid, unsigned int pid)
{
    int i;
    for(i=0; i<s->nb_programs; i++) {
        if(s->programs[i]->id == programid) {
            s->programs[i]->pcr_pid = pid;
            break;
        }
    }
}

/**
 * \brief discard_pid() decides if the pid is to be discarded according
 *                      to caller's programs selection
 * \param ts    : - TS context
 * \param pid   : - pid
 * \return 1 if the pid is only comprised in programs that have .discard=AVDISCARD_ALL
 *         0 otherwise
 */
static int discard_pid(MpegTSContext *ts, unsigned int pid)
{
    int i, j, k;
    int used = 0, discarded = 0;
    struct Program *p;
    for(i=0; i<ts->nb_prg; i++) {
        p = &ts->prg[i];
        for(j=0; j<p->nb_pids; j++) {
            if(p->pids[j] != pid)
                continue;
            //is program with id p->id set to be discarded?
            for(k=0; k<ts->stream->nb_programs; k++) {
                if(ts->stream->programs[k]->id == p->id) {
                    if(ts->stream->programs[k]->discard == AVDISCARD_ALL)
                        discarded++;
                    else
                        used++;
                }
            }
        }
    }

    return !used && discarded;
}

/**
 *  Assemble PES packets out of TS packets, and then call the "section_cb"
 *  function when they are complete.
 */
static void write_section_data(AVFormatContext *s, MpegTSFilter *tss1,
                               const uint8_t *buf, int buf_size, int is_start)
{
    MpegTSSectionFilter *tss = &tss1->u.section_filter;
    int len;

    if (is_start) {
        memcpy(tss->section_buf, buf, buf_size);
        tss->section_index = buf_size;
        tss->section_h_size = -1;
        tss->end_of_section_reached = 0;
    } else {
        if (tss->end_of_section_reached)
            return;
        len = 4096 - tss->section_index;
        if (buf_size < len)
            len = buf_size;
        memcpy(tss->section_buf + tss->section_index, buf, len);
        tss->section_index += len;
    }

    /* compute section length if possible */
    if (tss->section_h_size == -1 && tss->section_index >= 3) {
        len = (AV_RB16(tss->section_buf + 1) & 0xfff) + 3;
        if (len > 4096)
            return;
        tss->section_h_size = len;
    }

    if (tss->section_h_size != -1 && tss->section_index >= tss->section_h_size) {
        tss->end_of_section_reached = 1;
        if (!tss->check_crc ||
            av_crc(av_crc_get_table(AV_CRC_32_IEEE), -1,
                   tss->section_buf, tss->section_h_size) == 0)
            tss->section_cb(tss1, tss->section_buf, tss->section_h_size);
    }
}

static MpegTSFilter *mpegts_open_section_filter(MpegTSContext *ts, unsigned int pid,
                                         SectionCallback *section_cb, void *opaque,
                                         int check_crc)

{
    MpegTSFilter *filter;
    MpegTSSectionFilter *sec;

    av_dlog(ts->stream, "Filter: pid=0x%x\n", pid);

    if (pid >= NB_PID_MAX || ts->pids[pid])
        return NULL;
    filter = av_mallocz(sizeof(MpegTSFilter));
    if (!filter)
        return NULL;
    ts->pids[pid] = filter;
    filter->type = MPEGTS_SECTION;
    filter->pid = pid;
    filter->last_cc = -1;
    sec = &filter->u.section_filter;
    sec->section_cb = section_cb;
    sec->opaque = opaque;
    sec->section_buf = av_malloc(MAX_SECTION_SIZE);
    sec->check_crc = check_crc;
    if (!sec->section_buf) {
        av_free(filter);
        return NULL;
    }
    return filter;
}

static MpegTSFilter *mpegts_open_pes_filter(MpegTSContext *ts, unsigned int pid,
                                     PESCallback *pes_cb,
                                     void *opaque)
{
    MpegTSFilter *filter;
    MpegTSPESFilter *pes;

    if (pid >= NB_PID_MAX || ts->pids[pid])
        return NULL;
    filter = av_mallocz(sizeof(MpegTSFilter));
    if (!filter)
        return NULL;
    ts->pids[pid] = filter;
    filter->type = MPEGTS_PES;
    filter->pid = pid;
    filter->last_cc = -1;
    pes = &filter->u.pes_filter;
    pes->pes_cb = pes_cb;
    pes->opaque = opaque;
    return filter;
}

static void mpegts_close_filter(MpegTSContext *ts, MpegTSFilter *filter)
{
    int pid;

    pid = filter->pid;
    if (filter->type == MPEGTS_SECTION)
        av_freep(&filter->u.section_filter.section_buf);
    else if (filter->type == MPEGTS_PES) {
        PESContext *pes = filter->u.pes_filter.opaque;
        av_freep(&pes->buffer);
        /* referenced private data will be freed later in
         * av_close_input_stream */
        if (!((PESContext *)filter->u.pes_filter.opaque)->st) {
            av_freep(&filter->u.pes_filter.opaque);
        }
    }

    av_free(filter);
    ts->pids[pid] = NULL;
}

static int analyze(const uint8_t *buf, int size, int packet_size, int *index){
    int stat[TS_MAX_PACKET_SIZE];
    int i;
    int x=0;
    int best_score=0;

    memset(stat, 0, packet_size*sizeof(int));

    for(x=i=0; i<size-3; i++){
        if(buf[i] == 0x47 && !(buf[i+1] & 0x80) && (buf[i+3] & 0x30)){
            stat[x]++;
            if(stat[x] > best_score){
                best_score= stat[x];
                if(index) *index= x;
            }
        }

        x++;
        if(x == packet_size) x= 0;
    }

    return best_score;
}

/* autodetect fec presence. Must have at least 1024 bytes  */
static int get_packet_size(const uint8_t *buf, int size)
{
    int score, fec_score, dvhs_score;

    if (size < (TS_FEC_PACKET_SIZE * 5 + 1))
        return -1;

    score    = analyze(buf, size, TS_PACKET_SIZE, NULL);
    dvhs_score    = analyze(buf, size, TS_DVHS_PACKET_SIZE, NULL);
    fec_score= analyze(buf, size, TS_FEC_PACKET_SIZE, NULL);
//    av_log(NULL, AV_LOG_DEBUG, "score: %d, dvhs_score: %d, fec_score: %d \n", score, dvhs_score, fec_score);

    if     (score > fec_score && score > dvhs_score) return TS_PACKET_SIZE;
    else if(dvhs_score > score && dvhs_score > fec_score) return TS_DVHS_PACKET_SIZE;
    else if(score < fec_score && dvhs_score < fec_score) return TS_FEC_PACKET_SIZE;
    else                       return -1;
}

typedef struct SectionHeader {
    uint8_t tid;
    uint16_t id;
    uint8_t version;
    uint8_t sec_num;
    uint8_t last_sec_num;
} SectionHeader;

static inline int get8(const uint8_t **pp, const uint8_t *p_end)
{
    const uint8_t *p;
    int c;

    p = *pp;
    if (p >= p_end)
        return -1;
    c = *p++;
    *pp = p;
    return c;
}

static inline int get16(const uint8_t **pp, const uint8_t *p_end)
{
    const uint8_t *p;
    int c;

    p = *pp;
    if ((p + 1) >= p_end)
        return -1;
    c = AV_RB16(p);
    p += 2;
    *pp = p;
    return c;
}

/* read and allocate a DVB string preceeded by its length */
static char *getstr8(const uint8_t **pp, const uint8_t *p_end)
{
    int len;
    const uint8_t *p;
    char *str;

    p = *pp;
    len = get8(&p, p_end);
    if (len < 0)
        return NULL;
    if ((p + len) > p_end)
        return NULL;
    str = av_malloc(len + 1);
    if (!str)
        return NULL;
    memcpy(str, p, len);
    str[len] = '\0';
    p += len;
    *pp = p;
    return str;
}

static int parse_section_header(SectionHeader *h,
                                const uint8_t **pp, const uint8_t *p_end)
{
    int val;

    val = get8(pp, p_end);
    if (val < 0)
        return -1;
    h->tid = val;
    *pp += 2;
    val = get16(pp, p_end);
    if (val < 0)
        return -1;
    h->id = val;
    val = get8(pp, p_end);
    if (val < 0)
        return -1;
    h->version = (val >> 1) & 0x1f;
    val = get8(pp, p_end);
    if (val < 0)
        return -1;
    h->sec_num = val;
    val = get8(pp, p_end);
    if (val < 0)
        return -1;
    h->last_sec_num = val;
    return 0;
}

typedef struct {
    uint32_t stream_type;
    enum AVMediaType codec_type;
    enum CodecID codec_id;
} StreamType;

static const StreamType ISO_types[] = {
    { 0x01, AVMEDIA_TYPE_VIDEO, CODEC_ID_MPEG2VIDEO },
    { 0x02, AVMEDIA_TYPE_VIDEO, CODEC_ID_MPEG2VIDEO },
    { 0x03, AVMEDIA_TYPE_AUDIO,        CODEC_ID_MP3 },
    { 0x04, AVMEDIA_TYPE_AUDIO,        CODEC_ID_MP3 },
    { 0x0f, AVMEDIA_TYPE_AUDIO,        CODEC_ID_AAC },
    { 0x10, AVMEDIA_TYPE_VIDEO,      CODEC_ID_MPEG4 },
    { 0x11, AVMEDIA_TYPE_AUDIO,   CODEC_ID_AAC_LATM }, /* LATM syntax */
    { 0x1b, AVMEDIA_TYPE_VIDEO,       CODEC_ID_H264 },
    { 0xd1, AVMEDIA_TYPE_VIDEO,      CODEC_ID_DIRAC },
    { 0xea, AVMEDIA_TYPE_VIDEO,        CODEC_ID_VC1 },
    { 0 },
};

static const StreamType HDMV_types[] = {
    { 0x80, AVMEDIA_TYPE_AUDIO, CODEC_ID_PCM_BLURAY },
    { 0x81, AVMEDIA_TYPE_AUDIO, CODEC_ID_AC3 },
    { 0x82, AVMEDIA_TYPE_AUDIO, CODEC_ID_DTS },
    { 0x83, AVMEDIA_TYPE_AUDIO, CODEC_ID_TRUEHD },
    { 0x84, AVMEDIA_TYPE_AUDIO, CODEC_ID_EAC3 },
    { 0x90, AVMEDIA_TYPE_SUBTITLE, CODEC_ID_HDMV_PGS_SUBTITLE },
    { 0 },
};

/* ATSC ? */
static const StreamType MISC_types[] = {
    { 0x81, AVMEDIA_TYPE_AUDIO,   CODEC_ID_AC3 },
    { 0x8a, AVMEDIA_TYPE_AUDIO,   CODEC_ID_DTS },
    { 0 },
};

static const StreamType REGD_types[] = {
    { MKTAG('d','r','a','c'), AVMEDIA_TYPE_VIDEO, CODEC_ID_DIRAC },
    { MKTAG('A','C','-','3'), AVMEDIA_TYPE_AUDIO,   CODEC_ID_AC3 },
    { MKTAG('B','S','S','D'), AVMEDIA_TYPE_AUDIO, CODEC_ID_S302M },
    { 0 },
};

/* descriptor present */
static const StreamType DESC_types[] = {
    { 0x6a, AVMEDIA_TYPE_AUDIO,             CODEC_ID_AC3 }, /* AC-3 descriptor */
    { 0x7a, AVMEDIA_TYPE_AUDIO,            CODEC_ID_EAC3 }, /* E-AC-3 descriptor */
    { 0x7b, AVMEDIA_TYPE_AUDIO,             CODEC_ID_DTS },
    { 0x56, AVMEDIA_TYPE_SUBTITLE, CODEC_ID_DVB_TELETEXT },
    { 0x59, AVMEDIA_TYPE_SUBTITLE, CODEC_ID_DVB_SUBTITLE }, /* subtitling descriptor */
    { 0 },
};

static void mpegts_find_stream_type(AVStream *st,
                                    uint32_t stream_type, const StreamType *types)
{
    for (; types->stream_type; types++) {
        if (stream_type == types->stream_type) {
            st->codec->codec_type = types->codec_type;
            st->codec->codec_id   = types->codec_id;
            st->request_probe     = 0;
            return;
        }
    }
}

static int mpegts_set_stream_info(AVStream *st, PESContext *pes,
                                  uint32_t stream_type, uint32_t prog_reg_desc)
{
    av_set_pts_info(st, 33, 1, 90000);
    st->priv_data = pes;
    st->codec->codec_type = AVMEDIA_TYPE_DATA;
    st->codec->codec_id   = CODEC_ID_NONE;
    st->need_parsing = AVSTREAM_PARSE_FULL;
    pes->st = st;
    pes->stream_type = stream_type;

    av_log(pes->stream, AV_LOG_DEBUG,
           "stream=%d stream_type=%x pid=%x prog_reg_desc=%.4s\n",
           st->index, pes->stream_type, pes->pid, (char*)&prog_reg_desc);

    st->codec->codec_tag = pes->stream_type;

    mpegts_find_stream_type(st, pes->stream_type, ISO_types);
    if (prog_reg_desc == AV_RL32("HDMV") &&
        st->codec->codec_id == CODEC_ID_NONE) {
        mpegts_find_stream_type(st, pes->stream_type, HDMV_types);
        if (pes->stream_type == 0x83) {
            // HDMV TrueHD streams also contain an AC3 coded version of the
            // audio track - add a second stream for this
            AVStream *sub_st;
            // priv_data cannot be shared between streams
            PESContext *sub_pes = av_malloc(sizeof(*sub_pes));
            if (!sub_pes)
                return AVERROR(ENOMEM);
            memcpy(sub_pes, pes, sizeof(*sub_pes));

            sub_st = av_new_stream(pes->stream, pes->pid);
            if (!sub_st) {
                av_free(sub_pes);
                return AVERROR(ENOMEM);
            }

            av_set_pts_info(sub_st, 33, 1, 90000);
            sub_st->priv_data = sub_pes;
            sub_st->codec->codec_type = AVMEDIA_TYPE_AUDIO;
            sub_st->codec->codec_id   = CODEC_ID_AC3;
            sub_st->need_parsing = AVSTREAM_PARSE_FULL;
            sub_pes->sub_st = pes->sub_st = sub_st;
        }
    }
    if (st->codec->codec_id == CODEC_ID_NONE)
        mpegts_find_stream_type(st, pes->stream_type, MISC_types);

    return 0;
}

static void new_pes_packet(PESContext *pes, AVPacket *pkt)
{
    av_init_packet(pkt);

    pkt->destruct = av_destruct_packet;
    pkt->data = pes->buffer;
    pkt->size = pes->data_index;
    memset(pkt->data+pkt->size, 0, FF_INPUT_BUFFER_PADDING_SIZE);

    // Separate out the AC3 substream from an HDMV combined TrueHD/AC3 PID
    if (pes->sub_st && pes->stream_type == 0x83 && pes->extended_stream_id == 0x76)
        pkt->stream_index = pes->sub_st->index;
    else
        pkt->stream_index = pes->st->index;
    pkt->pts = pes->pts;
    pkt->dts = pes->dts;
    /* store position of first TS packet of this PES packet */
    pkt->pos = pes->ts_packet_pos;

    /* reset pts values */
    pes->pts = AV_NOPTS_VALUE;
    pes->dts = AV_NOPTS_VALUE;
    pes->buffer = NULL;
    pes->data_index = 0;
}

/* return non zero if a packet could be constructed */
static int mpegts_push_data(MpegTSFilter *filter,
                            const uint8_t *buf, int buf_size, int is_start,
                            int64_t pos)
{
    PESContext *pes = filter->u.pes_filter.opaque;
    MpegTSContext *ts = pes->ts;
    const uint8_t *p;
    int len, code;

    if(!ts->pkt)
        return 0;

    if (is_start) {
        if (pes->state == MPEGTS_PAYLOAD && pes->data_index > 0) {
            new_pes_packet(pes, ts->pkt);
            ts->stop_parse = 1;
        }
        pes->state = MPEGTS_HEADER;
        pes->data_index = 0;
        pes->ts_packet_pos = pos;
    }
    p = buf;
    while (buf_size > 0) {
        switch(pes->state) {
        case MPEGTS_HEADER:
            len = PES_START_SIZE - pes->data_index;
            if (len > buf_size)
                len = buf_size;
            memcpy(pes->header + pes->data_index, p, len);
            pes->data_index += len;
            p += len;
            buf_size -= len;
            if (pes->data_index == PES_START_SIZE) {
                /* we got all the PES or section header. We can now
                   decide */
                if (pes->header[0] == 0x00 && pes->header[1] == 0x00 &&
                    pes->header[2] == 0x01) {
                    /* it must be an mpeg2 PES stream */
                    code = pes->header[3] | 0x100;
                    av_dlog(pes->stream, "pid=%x pes_code=%#x\n", pes->pid, code);

                    if ((pes->st && pes->st->discard == AVDISCARD_ALL) ||
                        code == 0x1be) /* padding_stream */
                        goto skip;

                    /* stream not present in PMT */
                    if (!pes->st) {
                        pes->st = av_new_stream(ts->stream, pes->pid);
                        if (!pes->st)
                            return AVERROR(ENOMEM);
                        mpegts_set_stream_info(pes->st, pes, 0, 0);
                    }

                    pes->total_size = AV_RB16(pes->header + 4);
                    /* NOTE: a zero total size means the PES size is
                       unbounded */
                    if (!pes->total_size)
                        pes->total_size = MAX_PES_PAYLOAD;

                    /* allocate pes buffer */
                    pes->buffer = av_malloc(pes->total_size+FF_INPUT_BUFFER_PADDING_SIZE);
                    if (!pes->buffer)
                        return AVERROR(ENOMEM);

                    if (code != 0x1bc && code != 0x1bf && /* program_stream_map, private_stream_2 */
                        code != 0x1f0 && code != 0x1f1 && /* ECM, EMM */
                        code != 0x1ff && code != 0x1f2 && /* program_stream_directory, DSMCC_stream */
                        code != 0x1f8) {                  /* ITU-T Rec. H.222.1 type E stream */
                        pes->state = MPEGTS_PESHEADER;
                        if (pes->st->codec->codec_id == CODEC_ID_NONE && !pes->st->request_probe) {
                            av_dlog(pes->stream, "pid=%x stream_type=%x probing\n",
                                    pes->pid, pes->stream_type);
                            pes->st->request_probe= 1;
                        }
                    } else {
                        pes->state = MPEGTS_PAYLOAD;
                        pes->data_index = 0;
                    }
                } else {
                    /* otherwise, it should be a table */
                    /* skip packet */
                skip:
                    pes->state = MPEGTS_SKIP;
                    continue;
                }
            }
            break;
            /**********************************************/
            /* PES packing parsing */
        case MPEGTS_PESHEADER:
            len = PES_HEADER_SIZE - pes->data_index;
            if (len < 0)
                return -1;
            if (len > buf_size)
                len = buf_size;
            memcpy(pes->header + pes->data_index, p, len);
            pes->data_index += len;
            p += len;
            buf_size -= len;
            if (pes->data_index == PES_HEADER_SIZE) {
                pes->pes_header_size = pes->header[8] + 9;
                pes->state = MPEGTS_PESHEADER_FILL;
            }
            break;
        case MPEGTS_PESHEADER_FILL:
            len = pes->pes_header_size - pes->data_index;
            if (len < 0)
                return -1;
            if (len > buf_size)
                len = buf_size;
            memcpy(pes->header + pes->data_index, p, len);
            pes->data_index += len;
            p += len;
            buf_size -= len;
            if (pes->data_index == pes->pes_header_size) {
                const uint8_t *r;
                unsigned int flags, pes_ext, skip;

                flags = pes->header[7];
                r = pes->header + 9;
                pes->pts = AV_NOPTS_VALUE;
                pes->dts = AV_NOPTS_VALUE;
                if ((flags & 0xc0) == 0x80) {
                    pes->dts = pes->pts = ff_parse_pes_pts(r);
                    r += 5;
                } else if ((flags & 0xc0) == 0xc0) {
                    pes->pts = ff_parse_pes_pts(r);
                    r += 5;
                    pes->dts = ff_parse_pes_pts(r);
                    r += 5;
                }
                pes->extended_stream_id = -1;
                if (flags & 0x01) { /* PES extension */
                    pes_ext = *r++;
                    /* Skip PES private data, program packet sequence counter and P-STD buffer */
                    skip = (pes_ext >> 4) & 0xb;
                    skip += skip & 0x9;
                    r += skip;
                    if ((pes_ext & 0x41) == 0x01 &&
                        (r + 2) <= (pes->header + pes->pes_header_size)) {
                        /* PES extension 2 */
                        if ((r[0] & 0x7f) > 0 && (r[1] & 0x80) == 0)
                            pes->extended_stream_id = r[1];
                    }
                }

                /* we got the full header. We parse it and get the payload */
                pes->state = MPEGTS_PAYLOAD;
                pes->data_index = 0;
            }
            break;
        case MPEGTS_PAYLOAD:
            if (buf_size > 0 && pes->buffer) {
                if (pes->data_index > 0 && pes->data_index+buf_size > pes->total_size) {
                    new_pes_packet(pes, ts->pkt);
                    pes->total_size = MAX_PES_PAYLOAD;
                    pes->buffer = av_malloc(pes->total_size+FF_INPUT_BUFFER_PADDING_SIZE);
                    if (!pes->buffer)
                        return AVERROR(ENOMEM);
                    ts->stop_parse = 1;
                } else if (pes->data_index == 0 && buf_size > pes->total_size) {
                    // pes packet size is < ts size packet and pes data is padded with 0xff
                    // not sure if this is legal in ts but see issue #2392
                    buf_size = pes->total_size;
                }
                memcpy(pes->buffer+pes->data_index, p, buf_size);
                pes->data_index += buf_size;
            }
            buf_size = 0;
            /* emit complete packets with known packet size
             * decreases demuxer delay for infrequent packets like subtitles from
             * a couple of seconds to milliseconds for properly muxed files.
             * total_size is the number of bytes following pes_packet_length
             * in the pes header, i.e. not counting the first 6 bytes */
            if (!ts->stop_parse && pes->total_size < MAX_PES_PAYLOAD &&
                pes->pes_header_size + pes->data_index == pes->total_size + 6) {
                ts->stop_parse = 1;
                new_pes_packet(pes, ts->pkt);
            }
            break;
        case MPEGTS_SKIP:
            buf_size = 0;
            break;
        }
    }

    return 0;
}

static PESContext *add_pes_stream(MpegTSContext *ts, int pid, int pcr_pid)
{
    MpegTSFilter *tss;
    PESContext *pes;

    /* if no pid found, then add a pid context */
    pes = av_mallocz(sizeof(PESContext));
    if (!pes)
        return 0;
    pes->ts = ts;
    pes->stream = ts->stream;
    pes->pid = pid;
    pes->pcr_pid = pcr_pid;
    pes->state = MPEGTS_SKIP;
    pes->pts = AV_NOPTS_VALUE;
    pes->dts = AV_NOPTS_VALUE;
    tss = mpegts_open_pes_filter(ts, pid, mpegts_push_data, pes);
    if (!tss) {
        av_free(pes);
        return 0;
    }
    return pes;
}

static int mp4_read_iods(AVFormatContext *s, const uint8_t *buf, unsigned size,
                         int *es_id, uint8_t **dec_config_descr,
                         int *dec_config_descr_size)
{
    AVIOContext pb;
    int tag;
    unsigned len;

    ffio_init_context(&pb, buf, size, 0, NULL, NULL, NULL, NULL);

    len = ff_mp4_read_descr(s, &pb, &tag);
    if (tag == MP4IODescrTag) {
        avio_rb16(&pb); // ID
        avio_r8(&pb);
        avio_r8(&pb);
        avio_r8(&pb);
        avio_r8(&pb);
        avio_r8(&pb);
        len = ff_mp4_read_descr(s, &pb, &tag);
        if (tag == MP4ESDescrTag) {
            *es_id = avio_rb16(&pb); /* ES_ID */
            av_dlog(s, "ES_ID %#x\n", *es_id);
            avio_r8(&pb); /* priority */
            len = ff_mp4_read_descr(s, &pb, &tag);
            if (tag == MP4DecConfigDescrTag) {
                *dec_config_descr = av_malloc(len);
                if (!*dec_config_descr)
                    return AVERROR(ENOMEM);
                *dec_config_descr_size = len;
                avio_read(&pb, *dec_config_descr, len);
            }
        }
    }
    return 0;
}

int ff_parse_mpeg2_descriptor(AVFormatContext *fc, AVStream *st, int stream_type,
                              const uint8_t **pp, const uint8_t *desc_list_end,
                              int mp4_dec_config_descr_len, int mp4_es_id, int pid,
                              uint8_t *mp4_dec_config_descr)
{
    const uint8_t *desc_end;
    int desc_len, desc_tag;
    char language[252];
    int i;

    desc_tag = get8(pp, desc_list_end);
    if (desc_tag < 0)
        return -1;
    desc_len = get8(pp, desc_list_end);
    if (desc_len < 0)
        return -1;
    desc_end = *pp + desc_len;
    if (desc_end > desc_list_end)
        return -1;

    av_dlog(fc, "tag: 0x%02x len=%d\n", desc_tag, desc_len);

    if (st->codec->codec_id == CODEC_ID_NONE &&
        stream_type == STREAM_TYPE_PRIVATE_DATA)
        mpegts_find_stream_type(st, desc_tag, DESC_types);

    switch(desc_tag) {
    case 0x1F: /* FMC descriptor */
        get16(pp, desc_end);
        if (st->codec->codec_id == CODEC_ID_AAC_LATM &&
            mp4_dec_config_descr_len && mp4_es_id == pid) {
            AVIOContext pb;
            ffio_init_context(&pb, mp4_dec_config_descr,
                          mp4_dec_config_descr_len, 0, NULL, NULL, NULL, NULL);
            ff_mp4_read_dec_config_descr(fc, st, &pb);
            if (st->codec->codec_id == CODEC_ID_AAC &&
                st->codec->extradata_size > 0)
                st->need_parsing = 0;
        }
        break;
    case 0x56: /* DVB teletext descriptor */
        language[0] = get8(pp, desc_end);
        language[1] = get8(pp, desc_end);
        language[2] = get8(pp, desc_end);
        language[3] = 0;
        av_metadata_set2(&st->metadata, "language", language, 0);
        break;
    case 0x59: /* subtitling descriptor */
        language[0] = get8(pp, desc_end);
        language[1] = get8(pp, desc_end);
        language[2] = get8(pp, desc_end);
        language[3] = 0;
        /* hearing impaired subtitles detection */
        switch(get8(pp, desc_end)) {
        case 0x20: /* DVB subtitles (for the hard of hearing) with no monitor aspect ratio criticality */
        case 0x21: /* DVB subtitles (for the hard of hearing) for display on 4:3 aspect ratio monitor */
        case 0x22: /* DVB subtitles (for the hard of hearing) for display on 16:9 aspect ratio monitor */
        case 0x23: /* DVB subtitles (for the hard of hearing) for display on 2.21:1 aspect ratio monitor */
        case 0x24: /* DVB subtitles (for the hard of hearing) for display on a high definition monitor */
        case 0x25: /* DVB subtitles (for the hard of hearing) with plano-stereoscopic disparity for display on a high definition monitor */
            st->disposition |= AV_DISPOSITION_HEARING_IMPAIRED;
            break;
        }
        if (st->codec->extradata) {
            if (st->codec->extradata_size == 4 && memcmp(st->codec->extradata, *pp, 4))
                av_log_ask_for_sample(fc, "DVB sub with multiple IDs\n");
        } else {
            st->codec->extradata = av_malloc(4 + FF_INPUT_BUFFER_PADDING_SIZE);
            if (st->codec->extradata) {
                st->codec->extradata_size = 4;
                memcpy(st->codec->extradata, *pp, 4);
            }
        }
        *pp += 4;
        av_metadata_set2(&st->metadata, "language", language, 0);
        break;
    case 0x0a: /* ISO 639 language descriptor */
        for (i = 0; i + 4 <= desc_len; i += 4) {
            language[i + 0] = get8(pp, desc_end);
            language[i + 1] = get8(pp, desc_end);
            language[i + 2] = get8(pp, desc_end);
            language[i + 3] = ',';
        switch (get8(pp, desc_end)) {
            case 0x01: st->disposition |= AV_DISPOSITION_CLEAN_EFFECTS; break;
            case 0x02: st->disposition |= AV_DISPOSITION_HEARING_IMPAIRED; break;
            case 0x03: st->disposition |= AV_DISPOSITION_VISUAL_IMPAIRED; break;
        }
        }
        if (i) {
            language[i - 1] = 0;
            av_metadata_set2(&st->metadata, "language", language, 0);
        }
        break;
    case 0x05: /* registration descriptor */
        st->codec->codec_tag = bytestream_get_le32(pp);
        av_dlog(fc, "reg_desc=%.4s\n", (char*)&st->codec->codec_tag);
        if (st->codec->codec_id == CODEC_ID_NONE &&
            stream_type == STREAM_TYPE_PRIVATE_DATA)
            mpegts_find_stream_type(st, st->codec->codec_tag, REGD_types);
        break;
    case 0x52: /* stream identifier descriptor */
        st->stream_identifier = 1 + get8(pp, desc_end);
        break;
    default:
        break;
    }
    *pp = desc_end;
    return 0;
}

static void pmt_cb(MpegTSFilter *filter, const uint8_t *section, int section_len)
{
    MpegTSContext *ts = filter->u.section_filter.opaque;
    SectionHeader h1, *h = &h1;
    PESContext *pes;
    AVStream *st;
    const uint8_t *p, *p_end, *desc_list_end;
    int program_info_length, pcr_pid, pid, stream_type;
    int desc_list_len;
    uint32_t prog_reg_desc = 0; /* registration descriptor */
    uint8_t *mp4_dec_config_descr = NULL;
    int mp4_dec_config_descr_len = 0;
    int mp4_es_id = 0;

#ifdef DEBUG
    av_dlog(ts->stream, "PMT: len %i\n", section_len);
    av_hex_dump_log(ts->stream, AV_LOG_DEBUG, (uint8_t *)section, section_len);
#endif

    p_end = section + section_len - 4;
    p = section;
    if (parse_section_header(h, &p, p_end) < 0)
        return;

    av_dlog(ts->stream, "sid=0x%x sec_num=%d/%d\n",
           h->id, h->sec_num, h->last_sec_num);

    if (h->tid != PMT_TID)
        return;

    clear_program(ts, h->id);
    pcr_pid = get16(&p, p_end) & 0x1fff;
    if (pcr_pid < 0)
        return;
    add_pid_to_pmt(ts, h->id, pcr_pid);
    set_pcr_pid(ts->stream, h->id, pcr_pid);

    av_dlog(ts->stream, "pcr_pid=0x%x\n", pcr_pid);

    program_info_length = get16(&p, p_end) & 0xfff;
    if (program_info_length < 0)
        return;
    while(program_info_length >= 2) {
        uint8_t tag, len;
        tag = get8(&p, p_end);
        len = get8(&p, p_end);

        av_dlog(ts->stream, "program tag: 0x%02x len=%d\n", tag, len);

        if(len > program_info_length - 2)
            //something else is broken, exit the program_descriptors_loop
            break;
        program_info_length -= len + 2;
        if (tag == 0x1d) { // IOD descriptor
            get8(&p, p_end); // scope
            get8(&p, p_end); // label
            len -= 2;
            mp4_read_iods(ts->stream, p, len, &mp4_es_id,
                          &mp4_dec_config_descr, &mp4_dec_config_descr_len);
        } else if (tag == 0x05 && len >= 4) { // registration descriptor
            prog_reg_desc = bytestream_get_le32(&p);
            len -= 4;
        }
        p += len;
    }
    p += program_info_length;
    if (p >= p_end)
        goto out;

    // stop parsing after pmt, we found header
    if (!ts->stream->nb_streams)
        ts->stop_parse = 1;

    for(;;) {
        st = 0;
        stream_type = get8(&p, p_end);
        if (stream_type < 0)
            break;
        pid = get16(&p, p_end) & 0x1fff;
        if (pid < 0)
            break;

        /* now create ffmpeg stream */
        if (ts->pids[pid] && ts->pids[pid]->type == MPEGTS_PES) {
            pes = ts->pids[pid]->u.pes_filter.opaque;
            if (!pes->st)
                pes->st = av_new_stream(pes->stream, pes->pid);
            st = pes->st;
        } else {
            if (ts->pids[pid]) mpegts_close_filter(ts, ts->pids[pid]); //wrongly added sdt filter probably
            pes = add_pes_stream(ts, pid, pcr_pid);
            if (pes)
                st = av_new_stream(pes->stream, pes->pid);
        }

        if (!st)
            goto out;

        if (!pes->stream_type)
            mpegts_set_stream_info(st, pes, stream_type, prog_reg_desc);

        add_pid_to_pmt(ts, h->id, pid);

        ff_program_add_stream_index(ts->stream, h->id, st->index);

        desc_list_len = get16(&p, p_end) & 0xfff;
        if (desc_list_len < 0)
            break;
        desc_list_end = p + desc_list_len;
        if (desc_list_end > p_end)
            break;
        for(;;) {
            if (ff_parse_mpeg2_descriptor(ts->stream, st, stream_type, &p, desc_list_end,
                mp4_dec_config_descr_len, mp4_es_id, pid, mp4_dec_config_descr) < 0)
                break;

            if (prog_reg_desc == AV_RL32("HDMV") && stream_type == 0x83 && pes->sub_st) {
                ff_program_add_stream_index(ts->stream, h->id, pes->sub_st->index);
                pes->sub_st->codec->codec_tag = st->codec->codec_tag;
            }
        }
        p = desc_list_end;
    }

 out:
    av_free(mp4_dec_config_descr);
}

static void pat_cb(MpegTSFilter *filter, const uint8_t *section, int section_len)
{
    MpegTSContext *ts = filter->u.section_filter.opaque;
    SectionHeader h1, *h = &h1;
    const uint8_t *p, *p_end;
    int sid, pmt_pid;
    AVProgram *program;

#ifdef DEBUG
    av_dlog(ts->stream, "PAT:\n");
    av_hex_dump_log(ts->stream, AV_LOG_DEBUG, (uint8_t *)section, section_len);
#endif
    p_end = section + section_len - 4;
    p = section;
    if (parse_section_header(h, &p, p_end) < 0)
        return;
    if (h->tid != PAT_TID)
        return;

    ts->stream->ts_id = h->id;

    clear_programs(ts);
    for(;;) {
        sid = get16(&p, p_end);
        if (sid < 0)
            break;
        pmt_pid = get16(&p, p_end) & 0x1fff;
        if (pmt_pid < 0)
            break;

        av_dlog(ts->stream, "sid=0x%x pid=0x%x\n", sid, pmt_pid);

        if (sid == 0x0000) {
            /* NIT info */
        } else {
            program = av_new_program(ts->stream, sid);
            program->program_num = sid;
            program->pmt_pid = pmt_pid;
            if (ts->pids[pmt_pid])
                mpegts_close_filter(ts, ts->pids[pmt_pid]);
            mpegts_open_section_filter(ts, pmt_pid, pmt_cb, ts, 1);
            add_pat_entry(ts, sid);
            add_pid_to_pmt(ts, sid, 0); //add pat pid to program
            add_pid_to_pmt(ts, sid, pmt_pid);
        }
    }
}

static void sdt_cb(MpegTSFilter *filter, const uint8_t *section, int section_len)
{
    MpegTSContext *ts = filter->u.section_filter.opaque;
    SectionHeader h1, *h = &h1;
    const uint8_t *p, *p_end, *desc_list_end, *desc_end;
    int onid, val, sid, desc_list_len, desc_tag, desc_len, service_type;
    char *name, *provider_name;

#ifdef DEBUG
    av_dlog(ts->stream, "SDT:\n");
    av_hex_dump_log(ts->stream, AV_LOG_DEBUG, (uint8_t *)section, section_len);
#endif

    p_end = section + section_len - 4;
    p = section;
    if (parse_section_header(h, &p, p_end) < 0)
        return;
    if (h->tid != SDT_TID)
        return;
    onid = get16(&p, p_end);
    if (onid < 0)
        return;
    val = get8(&p, p_end);
    if (val < 0)
        return;
    for(;;) {
        sid = get16(&p, p_end);
        if (sid < 0)
            break;
        val = get8(&p, p_end);
        if (val < 0)
            break;
        desc_list_len = get16(&p, p_end) & 0xfff;
        if (desc_list_len < 0)
            break;
        desc_list_end = p + desc_list_len;
        if (desc_list_end > p_end)
            break;
        for(;;) {
            desc_tag = get8(&p, desc_list_end);
            if (desc_tag < 0)
                break;
            desc_len = get8(&p, desc_list_end);
            desc_end = p + desc_len;
            if (desc_end > desc_list_end)
                break;

            av_dlog(ts->stream, "tag: 0x%02x len=%d\n",
                   desc_tag, desc_len);

            switch(desc_tag) {
            case 0x48:
                service_type = get8(&p, p_end);
                if (service_type < 0)
                    break;
                provider_name = getstr8(&p, p_end);
                if (!provider_name)
                    break;
                name = getstr8(&p, p_end);
                if (name) {
                    AVProgram *program = av_new_program(ts->stream, sid);
                    if(program) {
                        av_metadata_set2(&program->metadata, "service_name", name, 0);
                        av_metadata_set2(&program->metadata, "service_provider", provider_name, 0);
                    }
                }
                av_free(name);
                av_free(provider_name);
                break;
            default:
                break;
            }
            p = desc_end;
        }
        p = desc_list_end;
    }
}

/* handle one TS packet */
static int handle_packet(MpegTSContext *ts, const uint8_t *packet)
{
    AVFormatContext *s = ts->stream;
    MpegTSFilter *tss;
    int len, pid, cc, cc_ok, afc, is_start;
    const uint8_t *p, *p_end;
    int64_t pos;

    pid = AV_RB16(packet + 1) & 0x1fff;
    if(pid && discard_pid(ts, pid))
        return 0;
    is_start = packet[1] & 0x40;
    tss = ts->pids[pid];
    if (ts->auto_guess && tss == NULL && is_start) {
        add_pes_stream(ts, pid, -1);
        tss = ts->pids[pid];
    }
    if (!tss)
        return 0;

    /* continuity check (currently not used) */
    cc = (packet[3] & 0xf);
    cc_ok = (tss->last_cc < 0) || ((((tss->last_cc + 1) & 0x0f) == cc));
    tss->last_cc = cc;

    /* skip adaptation field */
    afc = (packet[3] >> 4) & 3;
    p = packet + 4;
    if (afc == 0) /* reserved value */
        return 0;
    if (afc == 2) /* adaptation field only */
        return 0;
    if (afc == 3) {
        /* skip adapation field */
        p += p[0] + 1;
    }
    /* if past the end of packet, ignore */
    p_end = packet + TS_PACKET_SIZE;
    if (p >= p_end)
        return 0;

    pos = avio_tell(ts->stream->pb);
    ts->pos47= pos % ts->raw_packet_size;

    if (tss->type == MPEGTS_SECTION) {
        if (is_start) {
            /* pointer field present */
            len = *p++;
            if (p + len > p_end)
                return 0;
            if (len && cc_ok) {
                /* write remaining section bytes */
                write_section_data(s, tss,
                                   p, len, 0);
                /* check whether filter has been closed */
                if (!ts->pids[pid])
                    return 0;
            }
            p += len;
            if (p < p_end) {
                write_section_data(s, tss,
                                   p, p_end - p, 1);
            }
        } else {
            if (cc_ok) {
                write_section_data(s, tss,
                                   p, p_end - p, 0);
            }
        }
    } else {
        int ret;
        // Note: The position here points actually behind the current packet.
        if ((ret = tss->u.pes_filter.pes_cb(tss, p, p_end - p, is_start,
                                            pos - ts->raw_packet_size)) < 0)
            return ret;
    }

    return 0;
}

/* XXX: try to find a better synchro over several packets (use
   get_packet_size() ?) */
static int mpegts_resync(AVFormatContext *s)
{
    AVIOContext *pb = s->pb;
    int c, i;

    for(i = 0;i < MAX_RESYNC_SIZE; i++) {
        c = avio_r8(pb);
        if (url_feof(pb))
            return -1;
        if (c == 0x47) {
            avio_seek(pb, -1, SEEK_CUR);
            return 0;
        }
    }
    av_log(s, AV_LOG_ERROR, "max resync size reached, could not find sync byte\n");
    /* no sync found */
    return -1;
}

/* return -1 if error or EOF. Return 0 if OK. */
static int read_packet(AVFormatContext *s, uint8_t *buf, int raw_packet_size)
{
    AVIOContext *pb = s->pb;
    int skip, len;

    for(;;) {
        len = avio_read(pb, buf, TS_PACKET_SIZE);
        if (len != TS_PACKET_SIZE)
            return len < 0 ? len : AVERROR_EOF;
        /* check paquet sync byte */
        if (buf[0] != 0x47) {
            /* find a new packet start */
            avio_seek(pb, -TS_PACKET_SIZE, SEEK_CUR);
            if (mpegts_resync(s) < 0)
                return AVERROR(EAGAIN);
            else
                continue;
        } else {
            skip = raw_packet_size - TS_PACKET_SIZE;
            if (skip > 0)
                avio_skip(pb, skip);
            break;
        }
    }
    return 0;
}

static int handle_packets(MpegTSContext *ts, int nb_packets)
{
    AVFormatContext *s = ts->stream;
    uint8_t packet[TS_PACKET_SIZE];
    int packet_num, ret;

    ts->stop_parse = 0;
    packet_num = 0;
    for(;;) {
        if (ts->stop_parse>0)
            break;
        packet_num++;
        if (nb_packets != 0 && packet_num >= nb_packets)
            break;
        ret = read_packet(s, packet, ts->raw_packet_size);
        if (ret != 0)
            return ret;
        ret = handle_packet(ts, packet);
        if (ret != 0)
            return ret;
    }
    return 0;
}

static int mpegts_probe(AVProbeData *p)
{
#if 1
    const int size= p->buf_size;
    int score, fec_score, dvhs_score;
    int check_count= size / TS_FEC_PACKET_SIZE;
#define CHECK_COUNT 10

    if (check_count < CHECK_COUNT)
        return -1;

    score     = analyze(p->buf, TS_PACKET_SIZE     *check_count, TS_PACKET_SIZE     , NULL)*CHECK_COUNT/check_count;
    dvhs_score= analyze(p->buf, TS_DVHS_PACKET_SIZE*check_count, TS_DVHS_PACKET_SIZE, NULL)*CHECK_COUNT/check_count;
    fec_score = analyze(p->buf, TS_FEC_PACKET_SIZE *check_count, TS_FEC_PACKET_SIZE , NULL)*CHECK_COUNT/check_count;
//    av_log(NULL, AV_LOG_DEBUG, "score: %d, dvhs_score: %d, fec_score: %d \n", score, dvhs_score, fec_score);

// we need a clear definition for the returned score otherwise things will become messy sooner or later
    if     (score > fec_score && score > dvhs_score && score > 6) return AVPROBE_SCORE_MAX + score     - CHECK_COUNT;
    else if(dvhs_score > score && dvhs_score > fec_score && dvhs_score > 6) return AVPROBE_SCORE_MAX + dvhs_score  - CHECK_COUNT;
    else if(                 fec_score > 6) return AVPROBE_SCORE_MAX + fec_score - CHECK_COUNT;
    else                                    return -1;
#else
    /* only use the extension for safer guess */
    if (av_match_ext(p->filename, "ts"))
        return AVPROBE_SCORE_MAX;
    else
        return 0;
#endif
}

/* return the 90kHz PCR and the extension for the 27MHz PCR. return
   (-1) if not available */
static int parse_pcr(int64_t *ppcr_high, int *ppcr_low,
                     const uint8_t *packet)
{
    int afc, len, flags;
    const uint8_t *p;
    unsigned int v;

    afc = (packet[3] >> 4) & 3;
    if (afc <= 1)
        return -1;
    p = packet + 4;
    len = p[0];
    p++;
    if (len == 0)
        return -1;
    flags = *p++;
    len--;
    if (!(flags & 0x10))
        return -1;
    if (len < 6)
        return -1;
    v = AV_RB32(p);
    *ppcr_high = ((int64_t)v << 1) | (p[4] >> 7);
    *ppcr_low = ((p[4] & 1) << 8) | p[5];
    return 0;
}

static int mpegts_read_header(AVFormatContext *s,
                              AVFormatParameters *ap)
{
    MpegTSContext *ts = s->priv_data;
    AVIOContext *pb = s->pb;
    uint8_t buf[8*1024];
    int len;
    int64_t pos;

#if FF_API_FORMAT_PARAMETERS
    if (ap) {
        if (ap->mpeg2ts_compute_pcr)
            ts->mpeg2ts_compute_pcr = ap->mpeg2ts_compute_pcr;
        if(ap->mpeg2ts_raw){
            av_log(s, AV_LOG_ERROR, "use mpegtsraw_demuxer!\n");
            return -1;
        }
    }
#endif

    /* read the first 1024 bytes to get packet size */
    pos = avio_tell(pb);
    len = avio_read(pb, buf, sizeof(buf));
    if (len != sizeof(buf))
        goto fail;
    ts->raw_packet_size = get_packet_size(buf, sizeof(buf));
    if (ts->raw_packet_size <= 0) {
        av_log(s, AV_LOG_WARNING, "Could not detect TS packet size, defaulting to non-FEC/DVHS\n");
        ts->raw_packet_size = TS_PACKET_SIZE;
    }
    ts->stream = s;
    ts->auto_guess = 0;

    if (s->iformat == &ff_mpegts_demuxer) {
        /* normal demux */

        /* first do a scaning to get all the services */
        if (avio_seek(pb, pos, SEEK_SET) < 0)
            av_log(s, AV_LOG_ERROR, "Unable to seek back to the start\n");

        mpegts_open_section_filter(ts, SDT_PID, sdt_cb, ts, 1);

        mpegts_open_section_filter(ts, PAT_PID, pat_cb, ts, 1);

        handle_packets(ts, s->probesize / ts->raw_packet_size);
        /* if could not find service, enable auto_guess */

        ts->auto_guess = 1;

        av_dlog(ts->stream, "tuning done\n");

        s->ctx_flags |= AVFMTCTX_NOHEADER;
    } else {
        AVStream *st;
        int pcr_pid, pid, nb_packets, nb_pcrs, ret, pcr_l;
        int64_t pcrs[2], pcr_h;
        int packet_count[2];
        uint8_t packet[TS_PACKET_SIZE];

        /* only read packets */

        st = av_new_stream(s, 0);
        if (!st)
            goto fail;
        av_set_pts_info(st, 60, 1, 27000000);
        st->codec->codec_type = AVMEDIA_TYPE_DATA;
        st->codec->codec_id = CODEC_ID_MPEG2TS;

        /* we iterate until we find two PCRs to estimate the bitrate */
        pcr_pid = -1;
        nb_pcrs = 0;
        nb_packets = 0;
        for(;;) {
            ret = read_packet(s, packet, ts->raw_packet_size);
            if (ret < 0)
                return -1;
            pid = AV_RB16(packet + 1) & 0x1fff;
            if ((pcr_pid == -1 || pcr_pid == pid) &&
                parse_pcr(&pcr_h, &pcr_l, packet) == 0) {
                pcr_pid = pid;
                packet_count[nb_pcrs] = nb_packets;
                pcrs[nb_pcrs] = pcr_h * 300 + pcr_l;
                nb_pcrs++;
                if (nb_pcrs >= 2)
                    break;
            }
            nb_packets++;
        }

        /* NOTE1: the bitrate is computed without the FEC */
        /* NOTE2: it is only the bitrate of the start of the stream */
        ts->pcr_incr = (pcrs[1] - pcrs[0]) / (packet_count[1] - packet_count[0]);
        ts->cur_pcr = pcrs[0] - ts->pcr_incr * packet_count[0];
        s->bit_rate = (TS_PACKET_SIZE * 8) * 27e6 / ts->pcr_incr;
        st->codec->bit_rate = s->bit_rate;
        st->start_time = ts->cur_pcr;
<<<<<<< HEAD
#if 0
        av_log(ts->stream, AV_LOG_DEBUG, "start=%0.3f pcr=%0.3f incr=%d\n",
               st->start_time / 1000000.0, pcrs[0] / 27e6, ts->pcr_incr);
#endif
=======
        av_dlog(ts->stream, "start=%0.3f pcr=%0.3f incr=%d\n",
                st->start_time / 1000000.0, pcrs[0] / 27e6, ts->pcr_incr);
>>>>>>> f190f676
    }

    avio_seek(pb, pos, SEEK_SET);
    return 0;
 fail:
    return -1;
}

#define MAX_PACKET_READAHEAD ((128 * 1024) / 188)

static int mpegts_raw_read_packet(AVFormatContext *s,
                                  AVPacket *pkt)
{
    MpegTSContext *ts = s->priv_data;
    int ret, i;
    int64_t pcr_h, next_pcr_h, pos;
    int pcr_l, next_pcr_l;
    uint8_t pcr_buf[12];

    if (av_new_packet(pkt, TS_PACKET_SIZE) < 0)
        return AVERROR(ENOMEM);
    pkt->pos= avio_tell(s->pb);
    ret = read_packet(s, pkt->data, ts->raw_packet_size);
    if (ret < 0) {
        av_free_packet(pkt);
        return ret;
    }
    if (ts->mpeg2ts_compute_pcr) {
        /* compute exact PCR for each packet */
        if (parse_pcr(&pcr_h, &pcr_l, pkt->data) == 0) {
            /* we read the next PCR (XXX: optimize it by using a bigger buffer */
            pos = avio_tell(s->pb);
            for(i = 0; i < MAX_PACKET_READAHEAD; i++) {
                avio_seek(s->pb, pos + i * ts->raw_packet_size, SEEK_SET);
                avio_read(s->pb, pcr_buf, 12);
                if (parse_pcr(&next_pcr_h, &next_pcr_l, pcr_buf) == 0) {
                    /* XXX: not precise enough */
                    ts->pcr_incr = ((next_pcr_h - pcr_h) * 300 + (next_pcr_l - pcr_l)) /
                        (i + 1);
                    break;
                }
            }
            avio_seek(s->pb, pos, SEEK_SET);
            /* no next PCR found: we use previous increment */
            ts->cur_pcr = pcr_h * 300 + pcr_l;
        }
        pkt->pts = ts->cur_pcr;
        pkt->duration = ts->pcr_incr;
        ts->cur_pcr += ts->pcr_incr;
    }
    pkt->stream_index = 0;
    return 0;
}

static int mpegts_read_packet(AVFormatContext *s,
                              AVPacket *pkt)
{
    MpegTSContext *ts = s->priv_data;
    int ret, i;

    if (avio_tell(s->pb) != ts->last_pos) {
        /* seek detected, flush pes buffer */
        for (i = 0; i < NB_PID_MAX; i++) {
            if (ts->pids[i] && ts->pids[i]->type == MPEGTS_PES) {
                PESContext *pes = ts->pids[i]->u.pes_filter.opaque;
                av_freep(&pes->buffer);
                pes->data_index = 0;
                pes->state = MPEGTS_SKIP; /* skip until pes header */
            }
        }
    }

    ts->pkt = pkt;
    ret = handle_packets(ts, 0);
    if (ret < 0) {
        /* flush pes data left */
        for (i = 0; i < NB_PID_MAX; i++) {
            if (ts->pids[i] && ts->pids[i]->type == MPEGTS_PES) {
                PESContext *pes = ts->pids[i]->u.pes_filter.opaque;
                if (pes->state == MPEGTS_PAYLOAD && pes->data_index > 0) {
                    new_pes_packet(pes, pkt);
                    pes->state = MPEGTS_SKIP;
                    ret = 0;
                    break;
                }
            }
        }
    }

    ts->last_pos = avio_tell(s->pb);

    return ret;
}

static int mpegts_read_close(AVFormatContext *s)
{
    MpegTSContext *ts = s->priv_data;
    int i;

    clear_programs(ts);

    for(i=0;i<NB_PID_MAX;i++)
        if (ts->pids[i]) mpegts_close_filter(ts, ts->pids[i]);

    return 0;
}

static int64_t mpegts_get_pcr(AVFormatContext *s, int stream_index,
                              int64_t *ppos, int64_t pos_limit)
{
    MpegTSContext *ts = s->priv_data;
    int64_t pos, timestamp;
    uint8_t buf[TS_PACKET_SIZE];
    int pcr_l, pcr_pid = ((PESContext*)s->streams[stream_index]->priv_data)->pcr_pid;
    const int find_next= 1;
    pos = ((*ppos  + ts->raw_packet_size - 1 - ts->pos47) / ts->raw_packet_size) * ts->raw_packet_size + ts->pos47;
    if (find_next) {
        for(;;) {
            avio_seek(s->pb, pos, SEEK_SET);
            if (avio_read(s->pb, buf, TS_PACKET_SIZE) != TS_PACKET_SIZE)
                return AV_NOPTS_VALUE;
            if ((pcr_pid < 0 || (AV_RB16(buf + 1) & 0x1fff) == pcr_pid) &&
                parse_pcr(&timestamp, &pcr_l, buf) == 0) {
                break;
            }
            pos += ts->raw_packet_size;
        }
    } else {
        for(;;) {
            pos -= ts->raw_packet_size;
            if (pos < 0)
                return AV_NOPTS_VALUE;
            avio_seek(s->pb, pos, SEEK_SET);
            if (avio_read(s->pb, buf, TS_PACKET_SIZE) != TS_PACKET_SIZE)
                return AV_NOPTS_VALUE;
            if ((pcr_pid < 0 || (AV_RB16(buf + 1) & 0x1fff) == pcr_pid) &&
                parse_pcr(&timestamp, &pcr_l, buf) == 0) {
                break;
            }
        }
    }
    *ppos = pos;

    return timestamp;
}

#ifdef USE_SYNCPOINT_SEARCH

static int read_seek2(AVFormatContext *s,
                      int stream_index,
                      int64_t min_ts,
                      int64_t target_ts,
                      int64_t max_ts,
                      int flags)
{
    int64_t pos;

    int64_t ts_ret, ts_adj;
    int stream_index_gen_search;
    AVStream *st;
    AVParserState *backup;

    backup = ff_store_parser_state(s);

    // detect direction of seeking for search purposes
    flags |= (target_ts - min_ts > (uint64_t)(max_ts - target_ts)) ?
             AVSEEK_FLAG_BACKWARD : 0;

    if (flags & AVSEEK_FLAG_BYTE) {
        // use position directly, we will search starting from it
        pos = target_ts;
    } else {
        // search for some position with good timestamp match
        if (stream_index < 0) {
            stream_index_gen_search = av_find_default_stream_index(s);
            if (stream_index_gen_search < 0) {
                ff_restore_parser_state(s, backup);
                return -1;
            }

            st = s->streams[stream_index_gen_search];
            // timestamp for default must be expressed in AV_TIME_BASE units
            ts_adj = av_rescale(target_ts,
                                st->time_base.den,
                                AV_TIME_BASE * (int64_t)st->time_base.num);
        } else {
            ts_adj = target_ts;
            stream_index_gen_search = stream_index;
        }
        pos = av_gen_search(s, stream_index_gen_search, ts_adj,
                            0, INT64_MAX, -1,
                            AV_NOPTS_VALUE,
                            AV_NOPTS_VALUE,
                            flags, &ts_ret, mpegts_get_pcr);
        if (pos < 0) {
            ff_restore_parser_state(s, backup);
            return -1;
        }
    }

    // search for actual matching keyframe/starting position for all streams
    if (ff_gen_syncpoint_search(s, stream_index, pos,
                                min_ts, target_ts, max_ts,
                                flags) < 0) {
        ff_restore_parser_state(s, backup);
        return -1;
    }

    ff_free_parser_state(s, backup);
    return 0;
}

static int read_seek(AVFormatContext *s, int stream_index, int64_t target_ts, int flags)
{
    int ret;
    if (flags & AVSEEK_FLAG_BACKWARD) {
        flags &= ~AVSEEK_FLAG_BACKWARD;
        ret = read_seek2(s, stream_index, INT64_MIN, target_ts, target_ts, flags);
        if (ret < 0)
            // for compatibility reasons, seek to the best-fitting timestamp
            ret = read_seek2(s, stream_index, INT64_MIN, target_ts, INT64_MAX, flags);
    } else {
        ret = read_seek2(s, stream_index, target_ts, target_ts, INT64_MAX, flags);
        if (ret < 0)
            // for compatibility reasons, seek to the best-fitting timestamp
            ret = read_seek2(s, stream_index, INT64_MIN, target_ts, INT64_MAX, flags);
    }
    return ret;
}

#else

static int read_seek(AVFormatContext *s, int stream_index, int64_t target_ts, int flags){
    MpegTSContext *ts = s->priv_data;
    uint8_t buf[TS_PACKET_SIZE];
    int64_t pos;

    if(av_seek_frame_binary(s, stream_index, target_ts, flags) < 0)
        return -1;

    pos= avio_tell(s->pb);

    for(;;) {
        avio_seek(s->pb, pos, SEEK_SET);
        if (avio_read(s->pb, buf, TS_PACKET_SIZE) != TS_PACKET_SIZE)
            return -1;
//        pid = AV_RB16(buf + 1) & 0x1fff;
        if(buf[1] & 0x40) break;
        pos += ts->raw_packet_size;
    }
    avio_seek(s->pb, pos, SEEK_SET);

    return 0;
}

#endif

/**************************************************************/
/* parsing functions - called from other demuxers such as RTP */

MpegTSContext *ff_mpegts_parse_open(AVFormatContext *s)
{
    MpegTSContext *ts;

    ts = av_mallocz(sizeof(MpegTSContext));
    if (!ts)
        return NULL;
    /* no stream case, currently used by RTP */
    ts->raw_packet_size = TS_PACKET_SIZE;
    ts->stream = s;
    ts->auto_guess = 1;
    return ts;
}

/* return the consumed length if a packet was output, or -1 if no
   packet is output */
int ff_mpegts_parse_packet(MpegTSContext *ts, AVPacket *pkt,
                        const uint8_t *buf, int len)
{
    int len1;

    len1 = len;
    ts->pkt = pkt;
    ts->stop_parse = 0;
    for(;;) {
        if (ts->stop_parse>0)
            break;
        if (len < TS_PACKET_SIZE)
            return -1;
        if (buf[0] != 0x47) {
            buf++;
            len--;
        } else {
            handle_packet(ts, buf);
            buf += TS_PACKET_SIZE;
            len -= TS_PACKET_SIZE;
        }
    }
    return len1 - len;
}

void ff_mpegts_parse_close(MpegTSContext *ts)
{
    int i;

    for(i=0;i<NB_PID_MAX;i++)
        av_free(ts->pids[i]);
    av_free(ts);
}

AVInputFormat ff_mpegts_demuxer = {
    "mpegts",
    NULL_IF_CONFIG_SMALL("MPEG-2 transport stream format"),
    sizeof(MpegTSContext),
    mpegts_probe,
    mpegts_read_header,
    mpegts_read_packet,
    mpegts_read_close,
    read_seek,
    mpegts_get_pcr,
    .flags = AVFMT_SHOW_IDS|AVFMT_TS_DISCONT,
#ifdef USE_SYNCPOINT_SEARCH
    .read_seek2 = read_seek2,
#endif
};

AVInputFormat ff_mpegtsraw_demuxer = {
    "mpegtsraw",
    NULL_IF_CONFIG_SMALL("MPEG-2 raw transport stream format"),
    sizeof(MpegTSContext),
    NULL,
    mpegts_read_header,
    mpegts_raw_read_packet,
    mpegts_read_close,
    read_seek,
    mpegts_get_pcr,
    .flags = AVFMT_SHOW_IDS|AVFMT_TS_DISCONT,
#ifdef USE_SYNCPOINT_SEARCH
    .read_seek2 = read_seek2,
#endif
    .priv_class = &mpegtsraw_class,
};<|MERGE_RESOLUTION|>--- conflicted
+++ resolved
@@ -1578,15 +1578,8 @@
         s->bit_rate = (TS_PACKET_SIZE * 8) * 27e6 / ts->pcr_incr;
         st->codec->bit_rate = s->bit_rate;
         st->start_time = ts->cur_pcr;
-<<<<<<< HEAD
-#if 0
-        av_log(ts->stream, AV_LOG_DEBUG, "start=%0.3f pcr=%0.3f incr=%d\n",
-               st->start_time / 1000000.0, pcrs[0] / 27e6, ts->pcr_incr);
-#endif
-=======
         av_dlog(ts->stream, "start=%0.3f pcr=%0.3f incr=%d\n",
                 st->start_time / 1000000.0, pcrs[0] / 27e6, ts->pcr_incr);
->>>>>>> f190f676
     }
 
     avio_seek(pb, pos, SEEK_SET);
